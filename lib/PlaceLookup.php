<?php
	class PlaceLookup
	{
		protected $oDB;

		protected $iPlaceID;

		protected $sType = false;

		protected $fTigerFraction = -1;

		protected $aLangPrefOrder = array();

		protected $bAddressDetails = false;

		protected $bExtraTags = false;

		protected $bNameDetails = false;

		protected $bIncludePolygonAsPoints = false;
		protected $bIncludePolygonAsText = false;
		protected $bIncludePolygonAsGeoJSON = false;
		protected $bIncludePolygonAsKML = false;
		protected $bIncludePolygonAsSVG = false;
		protected $fPolygonSimplificationThreshold = 0.0;


		function PlaceLookup(&$oDB)
		{
			$this->oDB =& $oDB;
		}

		function setLanguagePreference($aLangPrefOrder)
		{
			$this->aLangPrefOrder = $aLangPrefOrder;
		}

		function setIncludeAddressDetails($bAddressDetails = true)
		{
			$this->bAddressDetails = $bAddressDetails;
		}

		function setIncludeExtraTags($bExtraTags = false)
		{
			$this->bExtraTags = $bExtraTags;
		}

		function setIncludeNameDetails($bNameDetails = false)
		{
			$this->bNameDetails = $bNameDetails;
		}


		function setIncludePolygonAsPoints($b = true)
		{
			$this->bIncludePolygonAsPoints = $b;
		}

		function getIncludePolygonAsPoints()
		{
			return $this->bIncludePolygonAsPoints;
		}

		function setIncludePolygonAsText($b = true)
		{
			$this->bIncludePolygonAsText = $b;
		}

		function getIncludePolygonAsText()
		{
			return $this->bIncludePolygonAsText;
		}

		function setIncludePolygonAsGeoJSON($b = true)
		{
			$this->bIncludePolygonAsGeoJSON = $b;
		}

		function setIncludePolygonAsKML($b = true)
		{
			$this->bIncludePolygonAsKML = $b;
		}

		function setIncludePolygonAsSVG($b = true)
		{
			$this->bIncludePolygonAsSVG = $b;
		}

		function setPolygonSimplificationThreshold($f)
		{
			$this->fPolygonSimplificationThreshold = $f;
		}


		function setPlaceID($iPlaceID)
		{
			$this->iPlaceID = $iPlaceID;
		}

		function setOSMID($sType, $iID)
		{
			$sSQL = "select place_id from placex where osm_type = '".pg_escape_string($sType)."' and osm_id = ".(int)$iID." order by type = 'postcode' asc";
			$this->iPlaceID = $this->oDB->getOne($sSQL);
		}

		function lookupPlace($details)
		{
			if (isset($details['place_id'])) $this->iPlaceID = $details['place_id'];
			if (isset($details['type'])) $this->sType = $details['type'];
			if (isset($details['osm_type']) && isset($details['osm_id']))
			{
				$this->setOSMID($details['osm_type'], $details['osm_id']);
			}
			if (isset($details['fraction'])) $this->fInterpolFraction = $details['fraction'];

			return $this->lookup();
		}

		function lookup()
		{
			if (!$this->iPlaceID) return null;

			$sLanguagePrefArraySQL = "ARRAY[".join(',',array_map("getDBQuoted", $this->aLangPrefOrder))."]";

			if (CONST_Use_US_Tiger_Data && $this->sType == 'tiger')
			{
				$sSQL = "select place_id,partition, 'T' as osm_type, place_id as osm_id, 'place' as class, 'house' as type, null as admin_level, housenumber, null as street, null as isin, postcode,";
				$sSQL .= " 'us' as country_code, parent_place_id, null as linked_place_id, 30 as rank_address, 30 as rank_search,";
				$sSQL .= " coalesce(null,0.75-(30::float/40)) as importance, null as indexed_status, null as indexed_date, null as wikipedia, 'us' as calculated_country_code, ";
				$sSQL .= " get_address_by_language(place_id, housenumber, $sLanguagePrefArraySQL) as langaddress,";
				$sSQL .= " null as placename,";
				$sSQL .= " null as ref,";
				if ($this->bExtraTags) $sSQL .= " null as extra,";
				if ($this->bNameDetails) $sSQL .= " null as names,";
				$sSQL .= " ST_X(point) as lon, ST_Y(point) as lat from (select *, ST_LineInterpolatePoint(linegeo, (housenumber-startnumber::float)/(endnumber-startnumber)::float) as point from ";
				$sSQL .= " (select *, ";
				$sSQL .= " CASE WHEN interpolationtype='odd' THEN floor((".$this->fInterpolFraction."*(endnumber-startnumber)+startnumber)/2)::int*2+1";
				$sSQL .= " WHEN interpolationtype='even' THEN ((".$this->fInterpolFraction."*(endnumber-startnumber)+startnumber)/2)::int*2";
				$sSQL .= " WHEN interpolationtype='all' THEN (".$this->fInterpolFraction."*(endnumber-startnumber)+startnumber)::int";
				$sSQL .= " END as housenumber";
				$sSQL .= " from location_property_tiger where place_id = ".(int)$this->iPlaceID.") as blub1) as blub2";
			}
			else if ($this->sType == 'interpolation')
			{
				$sSQL = "select place_id, partition, 'I' as osm_type, osm_id, 'place' as class, 'house' as type, null admin_level, housenumber, null as street, null as isin, postcode,";
				$sSQL .= " calculated_country_code as country_code, parent_place_id, null as linked_place_id, 30 as rank_address, 30 as rank_search,";
				$sSQL .= " coalesce(null,0.75-(30::float/40)) as importance, null as indexed_status, null as indexed_date, null as wikipedia, calculated_country_code, ";
				$sSQL .= " get_address_by_language(place_id, housenumber, $sLanguagePrefArraySQL) as langaddress,";
				$sSQL .= " null as placename,";
				$sSQL .= " null as ref,";
				if ($this->bExtraTags) $sSQL .= " null as extra,";
				if ($this->bNameDetails) $sSQL .= " null as names,";
				$sSQL .= " ST_X(point) as lon, ST_Y(point) as lat from (select *, ST_LineInterpolatePoint(linegeo, (housenumber-startnumber::float)/(endnumber-startnumber)::float) as point from ";
				$sSQL .= " (select *, ";
				$sSQL .= " CASE WHEN interpolationtype='odd' THEN floor((".$this->fInterpolFraction."*(endnumber-startnumber)+startnumber)/2)::int*2+1";
				$sSQL .= " WHEN interpolationtype='even' THEN ((".$this->fInterpolFraction."*(endnumber-startnumber)+startnumber)/2)::int*2";
				$sSQL .= " WHEN interpolationtype='all' THEN (".$this->fInterpolFraction."*(endnumber-startnumber)+startnumber)::int";
				$sSQL .= " END as housenumber";
				$sSQL .= " from location_property_osmline where place_id = ".(int)$this->iPlaceID.") as blub1) as blub2";
				// testcase: interpolationtype=odd, startnumber=1000, endnumber=1006, fInterpolFraction=1 => housenumber=1007 => error in st_lineinterpolatepoint
				// but this will never happen, because if the searched point is that close to the endnumber, the endnumber house will be directly taken from placex (in ReverseGeocode.php line 220)
				// and not interpolated
			}
			else
			{
				$sSQL = "select placex.place_id, partition, osm_type, osm_id, class, type, admin_level, housenumber, street, isin, postcode, country_code, parent_place_id, linked_place_id, rank_address, rank_search, ";
				$sSQL .= " coalesce(importance,0.75-(rank_search::float/40)) as importance, indexed_status, indexed_date, wikipedia, calculated_country_code, ";
				$sSQL .= " get_address_by_language(place_id, -1, $sLanguagePrefArraySQL) as langaddress,";
				$sSQL .= " get_name_by_language(name, $sLanguagePrefArraySQL) as placename,";
				$sSQL .= " get_name_by_language(name, ARRAY['ref']) as ref,";
				if ($this->bExtraTags) $sSQL .= " hstore_to_json(extratags) as extra,";
				if ($this->bNameDetails) $sSQL .= " hstore_to_json(name) as names,";
				$sSQL .= " (case when centroid is null then st_y(st_centroid(geometry)) else st_y(centroid) end) as lat,";
				$sSQL .= " (case when centroid is null then st_x(st_centroid(geometry)) else st_x(centroid) end) as lon";
				$sSQL .= " from placex where place_id = ".(int)$this->iPlaceID;
			}

			$aPlace = $this->oDB->getRow($sSQL);


			if (PEAR::IsError($aPlace))
			{
				failInternalError("Could not lookup place.", $sSQL, $aPlace);
			}

			if (!$aPlace['place_id']) return null;

			if ($this->bAddressDetails)
			{
<<<<<<< HEAD
				if ($this->sType == 'tiger' || $this->sType == 'interpolation') // to get addressdetails for interpolation lines and tiger data, the housenumber is needed
=======
				if(CONST_Use_US_Tiger_Data && $this->sType == 'tiger') // to get addressdetails for tiger data, the housenumber is needed
>>>>>>> 131527bd
					$aAddress = $this->getAddressNames($aPlace['housenumber']);
				else
					$aAddress = $this->getAddressNames();
				$aPlace['aAddress'] = $aAddress;
			}

			if ($this->bExtraTags)
			{
				if ($aPlace['extra'])
				{
					$aPlace['sExtraTags'] = json_decode($aPlace['extra']);
				}
				else
				{
					$aPlace['sExtraTags'] = (object) array();
				}
			}

			if ($this->bNameDetails)
			{
				if ($aPlace['names'])
				{
					$aPlace['sNameDetails'] = json_decode($aPlace['names']);
				}
				else
				{
					$aPlace['sNameDetails'] = (object) array();
				}
			}

			$aClassType = getClassTypes();
			$sAddressType = '';
			$sClassType = $aPlace['class'].':'.$aPlace['type'].':'.$aPlace['admin_level'];
			if (isset($aClassType[$sClassType]) && isset($aClassType[$sClassType]['simplelabel']))
			{
				$sAddressType = $aClassType[$aClassType]['simplelabel'];
			}
			else
			{
				$sClassType = $aPlace['class'].':'.$aPlace['type'];
				if (isset($aClassType[$sClassType]) && isset($aClassType[$sClassType]['simplelabel']))
					$sAddressType = $aClassType[$sClassType]['simplelabel'];
				else $sAddressType = $aPlace['class'];
			}

			$aPlace['addresstype'] = $sAddressType;

			return $aPlace;
		}

		function getAddressDetails($bAll = false, $housenumber = -1)
		{
			if (!$this->iPlaceID) return null;

			$sLanguagePrefArraySQL = "ARRAY[".join(',',array_map("getDBQuoted", $this->aLangPrefOrder))."]";

			$sSQL = "select *,get_name_by_language(name,$sLanguagePrefArraySQL) as localname from get_addressdata(".$this->iPlaceID.",".$housenumber.")";
			if (!$bAll) $sSQL .= " WHERE isaddress OR type = 'country_code'";
			$sSQL .= " order by rank_address desc,isaddress desc";

			$aAddressLines = $this->oDB->getAll($sSQL);
			if (PEAR::IsError($aAddressLines))
			{
				var_dump($aAddressLines);
				exit;
			}
			return $aAddressLines;
		}

		function getAddressNames($housenumber = -1)
		{
			$aAddressLines = $this->getAddressDetails(false, $housenumber);

			$aAddress = array();
			$aFallback = array();
			$aClassType = getClassTypes();
			foreach($aAddressLines as $aLine)
			{
				$bFallback = false;
				$aTypeLabel = false;
				if (isset($aClassType[$aLine['class'].':'.$aLine['type'].':'.$aLine['admin_level']])) $aTypeLabel = $aClassType[$aLine['class'].':'.$aLine['type'].':'.$aLine['admin_level']];
				elseif (isset($aClassType[$aLine['class'].':'.$aLine['type']])) $aTypeLabel = $aClassType[$aLine['class'].':'.$aLine['type']];
				elseif (isset($aClassType['boundary:administrative:'.((int)($aLine['rank_address']/2))]))
				{
					$aTypeLabel = $aClassType['boundary:administrative:'.((int)($aLine['rank_address']/2))];
					$bFallback = true;
				}
				else
				{
					$aTypeLabel = array('simplelabel'=>'address'.$aLine['rank_address']);
					$bFallback = true;
				}
				if ($aTypeLabel && ((isset($aLine['localname']) && $aLine['localname']) || (isset($aLine['housenumber']) && $aLine['housenumber'])))
				{
					$sTypeLabel = strtolower(isset($aTypeLabel['simplelabel'])?$aTypeLabel['simplelabel']:$aTypeLabel['label']);
					$sTypeLabel = str_replace(' ','_',$sTypeLabel);
					if (!isset($aAddress[$sTypeLabel]) || (isset($aFallback[$sTypeLabel]) && $aFallback[$sTypeLabel]) || $aLine['class'] == 'place')
					{
						$aAddress[$sTypeLabel] = $aLine['localname']?$aLine['localname']:$aLine['housenumber'];
					}
					$aFallback[$sTypeLabel] = $bFallback;
				}
			}
			return $aAddress;
		}



		// returns an array which will contain the keys
		//   aBoundingBox
		// and may also contain one or more of the keys
		//   asgeojson
		//   askml
		//   assvg
		//   astext
		//   lat
		//   lon
		function getOutlines($iPlaceID, $fLon=null, $fLat=null, $fRadius=null)
		{

			$aOutlineResult = array();
			if (!$iPlaceID) return $aOutlineResult;

			if (CONST_Search_AreaPolygons)
			{
				// Get the bounding box and outline polygon
				$sSQL  = "select place_id,0 as numfeatures,st_area(geometry) as area,";
				$sSQL .= "ST_Y(centroid) as centrelat,ST_X(centroid) as centrelon,";
				$sSQL .= "ST_YMin(geometry) as minlat,ST_YMax(geometry) as maxlat,";
				$sSQL .= "ST_XMin(geometry) as minlon,ST_XMax(geometry) as maxlon";
				if ($this->bIncludePolygonAsGeoJSON) $sSQL .= ",ST_AsGeoJSON(geometry) as asgeojson";
				if ($this->bIncludePolygonAsKML) $sSQL .= ",ST_AsKML(geometry) as askml";
				if ($this->bIncludePolygonAsSVG) $sSQL .= ",ST_AsSVG(geometry) as assvg";
				if ($this->bIncludePolygonAsText || $this->bIncludePolygonAsPoints) $sSQL .= ",ST_AsText(geometry) as astext";
				$sFrom = " from placex where place_id = ".$iPlaceID;
				if ($this->fPolygonSimplificationThreshold > 0)
				{
					$sSQL .= " from (select place_id,centroid,ST_SimplifyPreserveTopology(geometry,".$this->fPolygonSimplificationThreshold.") as geometry".$sFrom.") as plx";
				}
				else
				{
					$sSQL .= $sFrom;
				}

				$aPointPolygon = $this->oDB->getRow($sSQL);
				if (PEAR::IsError($aPointPolygon))
				{
					echo var_dump($aPointPolygon);
					failInternalError("Could not get outline.", $sSQL, $aPointPolygon);
				}

				if ($aPointPolygon['place_id'])
				{
					if ($aPointPolygon['centrelon'] !== null && $aPointPolygon['centrelat'] !== null )
					{
						$aOutlineResult['lat'] = $aPointPolygon['centrelat'];
						$aOutlineResult['lon'] = $aPointPolygon['centrelon'];
					}

					if ($this->bIncludePolygonAsGeoJSON) $aOutlineResult['asgeojson'] = $aPointPolygon['asgeojson'];
					if ($this->bIncludePolygonAsKML) $aOutlineResult['askml'] = $aPointPolygon['askml'];
					if ($this->bIncludePolygonAsSVG) $aOutlineResult['assvg'] = $aPointPolygon['assvg'];
					if ($this->bIncludePolygonAsText) $aOutlineResult['astext'] = $aPointPolygon['astext'];
					if ($this->bIncludePolygonAsPoints) $aOutlineResult['aPolyPoints'] = geometryText2Points($aPointPolygon['astext'], $fRadius);


					if (abs($aPointPolygon['minlat'] - $aPointPolygon['maxlat']) < 0.0000001)
					{
						$aPointPolygon['minlat'] = $aPointPolygon['minlat'] - $fRadius;
						$aPointPolygon['maxlat'] = $aPointPolygon['maxlat'] + $fRadius;
					}
					if (abs($aPointPolygon['minlon'] - $aPointPolygon['maxlon']) < 0.0000001)
					{
						$aPointPolygon['minlon'] = $aPointPolygon['minlon'] - $fRadius;
						$aPointPolygon['maxlon'] = $aPointPolygon['maxlon'] + $fRadius;
					}

					$aOutlineResult['aBoundingBox'] = array(
					                                  (string)$aPointPolygon['minlat'],
					                                  (string)$aPointPolygon['maxlat'],
					                                  (string)$aPointPolygon['minlon'],
					                                  (string)$aPointPolygon['maxlon']
					                                 );
				}
			} // CONST_Search_AreaPolygons

			// as a fallback we generate a bounding box without knowing the size of the geometry
			if ( (!isset($aOutlineResult['aBoundingBox'])) && isset($fLon) )
			{

				if ($this->bIncludePolygonAsPoints)
				{
					$sGeometryText = 'POINT('.$fLon.','.$fLat.')';
					$aOutlineResult['aPolyPoints'] = geometryText2Points($sGeometryText, $fRadius);
				}

				$aBounds = array();
				$aBounds['minlat'] = $fLat - $fRadius;
				$aBounds['maxlat'] = $fLat + $fRadius;
				$aBounds['minlon'] = $fLon - $fRadius;
				$aBounds['maxlon'] = $fLon + $fRadius;

				$aOutlineResult['aBoundingBox'] = array(
				                                  (string)$aBounds['minlat'],
				                                  (string)$aBounds['maxlat'],
				                                  (string)$aBounds['minlon'],
				                                  (string)$aBounds['maxlon']
				                                 );
			}
			return $aOutlineResult;
		}
	}
?><|MERGE_RESOLUTION|>--- conflicted
+++ resolved
@@ -187,11 +187,7 @@
 
 			if ($this->bAddressDetails)
 			{
-<<<<<<< HEAD
-				if ($this->sType == 'tiger' || $this->sType == 'interpolation') // to get addressdetails for interpolation lines and tiger data, the housenumber is needed
-=======
 				if(CONST_Use_US_Tiger_Data && $this->sType == 'tiger') // to get addressdetails for tiger data, the housenumber is needed
->>>>>>> 131527bd
 					$aAddress = $this->getAddressNames($aPlace['housenumber']);
 				else
 					$aAddress = $this->getAddressNames();
